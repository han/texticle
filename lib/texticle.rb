require 'active_record'

module Texticle

  def search(query = "", exclusive = true)
    language = connection.quote(searchable_language)

    unless query.is_a?(Hash)
      exclusive = false
      query = searchable_columns.inject({}) do |terms, column|
        terms.merge column => query.to_s
      end
    end

    similarities = []
    conditions = []

    query.each do |column, search_term|
      column = connection.quote_column_name(column)
      search_term = connection.quote normalize(Helper.normalize(search_term))
      similarities << "ts_rank(to_tsvector(#{language}, #{quoted_table_name}.#{column}::text), to_tsquery(#{language}, #{search_term}::text))"
      conditions << "to_tsvector(#{language}, #{quoted_table_name}.#{column}::text) @@ to_tsquery(#{language}, #{search_term}::text)"
    end

    rank = connection.quote_column_name('rank' + rand.to_s)

    select("#{quoted_table_name + '.*,' if scoped.select_values.empty?} #{similarities.join(" + ")} AS #{rank}").
      where(conditions.join(exclusive ? " AND " : " OR ")).
      order("#{rank} DESC")
  end

  def method_missing(method, *search_terms)
    return super if self == ActiveRecord::Base
    if Helper.dynamic_search_method?(method, self.columns)
      exclusive = Helper.exclusive_dynamic_search_method?(method, self.columns)
      columns = exclusive ? Helper.exclusive_dynamic_search_columns(method) : Helper.inclusive_dynamic_search_columns(method)
      metaclass = class << self; self; end
      metaclass.__send__(:define_method, method) do |*args|
        query = columns.inject({}) do |query, column|
          query.merge column => args.shift
        end
        search(query, exclusive)
      end
      __send__(method, *search_terms, exclusive)
    else
      super
    end
  rescue ActiveRecord::StatementInvalid
    super
  end

  def respond_to?(method, include_private = false)
    return super if self == ActiveRecord::Base
    Helper.dynamic_search_method?(method, self.columns) or super
  rescue ActiveRecord::StatementInvalid
    super
  end

  private

  def normalize(query)
    query
  end

  def searchable_columns
    columns.select {|column| [:string, :text].include? column.type }.map(&:name)
  end

  def searchable_language
    'english'
  end

  module Helper
    class << self
      def normalize(query)
        query.to_s.gsub(' ', '\\\\ ')
      end

      def exclusive_dynamic_search_columns(method)
        if match = method.to_s.match(/^search_by_(?<columns>[_a-zA-Z]\w*)$/)
          match[:columns].split('_and_')
        else
          []
        end
      end

      def inclusive_dynamic_search_columns(method)
        if match = method.to_s.match(/^search_by_(?<columns>[_a-zA-Z]\w*)$/)
          match[:columns].split('_or_')
        else
          []
        end
      end

      def exclusive_dynamic_search_method?(method, class_columns)
<<<<<<< HEAD
        string_columns = class_columns.map(&:name)
=======
        string_columns = class_columns.select {|column| [:string, :text].include? column.type }.map(&:name)
>>>>>>> 66c326a4
        columns = exclusive_dynamic_search_columns(method)
        unless columns.empty?
          columns.all? {|column| string_columns.include?(column) }
        else
          false
        end
      end

      def inclusive_dynamic_search_method?(method, class_columns)
<<<<<<< HEAD
        string_columns = class_columns.map(&:name)
=======
        string_columns = class_columns.select {|column| [:string, :text].include? column.type }.map(&:name)
>>>>>>> 66c326a4
        columns = inclusive_dynamic_search_columns(method)
        unless columns.empty?
          columns.all? {|column| string_columns.include?(column) }
        else
          false
        end
      end

      def dynamic_search_method?(method, class_columns)
        exclusive_dynamic_search_method?(method, class_columns) or
          inclusive_dynamic_search_method?(method, class_columns)
      end
    end
  end

end<|MERGE_RESOLUTION|>--- conflicted
+++ resolved
@@ -93,11 +93,7 @@
       end
 
       def exclusive_dynamic_search_method?(method, class_columns)
-<<<<<<< HEAD
         string_columns = class_columns.map(&:name)
-=======
-        string_columns = class_columns.select {|column| [:string, :text].include? column.type }.map(&:name)
->>>>>>> 66c326a4
         columns = exclusive_dynamic_search_columns(method)
         unless columns.empty?
           columns.all? {|column| string_columns.include?(column) }
@@ -107,11 +103,7 @@
       end
 
       def inclusive_dynamic_search_method?(method, class_columns)
-<<<<<<< HEAD
         string_columns = class_columns.map(&:name)
-=======
-        string_columns = class_columns.select {|column| [:string, :text].include? column.type }.map(&:name)
->>>>>>> 66c326a4
         columns = inclusive_dynamic_search_columns(method)
         unless columns.empty?
           columns.all? {|column| string_columns.include?(column) }
